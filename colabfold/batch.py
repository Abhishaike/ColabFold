--- conflicted
+++ resolved
@@ -1216,11 +1216,8 @@
     stop_at_score_below: float = 0,
     dpi: int = 200,
     max_msa: str = None,
-<<<<<<< HEAD
     fuse: bool = True,
-=======
     input_features_callback: Callable[[Any], Any] = None,
->>>>>>> 0a46cac4
 ):
     from alphafold.notebooks.notebook_utils import get_pae_json
     from colabfold.alphafold.models import load_models_and_params
